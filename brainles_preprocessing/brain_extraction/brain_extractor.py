--- conflicted
+++ resolved
@@ -17,13 +17,6 @@
     @abstractmethod
     def extract(
         self,
-<<<<<<< HEAD
-        input_image,
-        masked_image,
-        log_file,
-        mode,
-    ):
-=======
         input_image_path: str,
         masked_image_path: str,
         brain_mask_path: str,
@@ -31,7 +24,6 @@
         # TODO convert mode to enum
         mode: str,
     ) -> None:
->>>>>>> 600419b0
         pass
 
     def apply_mask(
