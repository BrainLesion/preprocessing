import os
import shutil
import subprocess
import tempfile
<<<<<<< HEAD
import warnings
=======
import traceback
import warnings
from collections import Counter
from datetime import datetime
>>>>>>> 6632b5ed
from functools import wraps
from pathlib import Path
from typing import List, Optional, Union

from brainles_preprocessing.brain_extraction.brain_extractor import (
    BrainExtractor,
    HDBetExtractor,
)
from brainles_preprocessing.constants import Atlas, PreprocessorSteps
from brainles_preprocessing.defacing import Defacer, QuickshearDefacer
from brainles_preprocessing.modality import CenterModality, Modality
from brainles_preprocessing.n4_bias_correction import (
    N4BiasCorrector,
    SitkN4BiasCorrector,
)
from brainles_preprocessing.registration import ANTsRegistrator
from brainles_preprocessing.registration.registrator import Registrator
from brainles_preprocessing.utils.logging_utils import LoggingManager
from brainles_preprocessing.utils.zenodo import verify_or_download_atlases

<<<<<<< HEAD
=======
from .brain_extraction.brain_extractor import BrainExtractor, HDBetExtractor
from .modality import CenterModality, Modality
from .registration import ANTsRegistrator
from .registration.registrator import Registrator
from .utils.logging_utils import LoggingManager

>>>>>>> 6632b5ed
logging_man = LoggingManager(name=__name__)
logger = logging_man.get_logger()


class Preprocessor:
    """
    Preprocesses medical image modalities using coregistration, normalization, brain extraction, and more.

    Args:
        center_modality (CenterModality): The central modality for coregistration.
        moving_modalities (List[Modality]): List of modalities to be coregistered to the central modality.
        registrator (Registrator): The registrator object for coregistration and registration to the atlas.
        brain_extractor (Optional[BrainExtractor]): The brain extractor object for brain extraction.
        defacer (Optional[Defacer]): The defacer object for defacing images.
        atlas_image_path (Optional[str or Path]): Path to the atlas image for registration (default is the T1 atlas).
        n4_bias_corrector (Optional[N4BiasCorrector]): The N4 bias corrector object for bias field correction. Defaults to SitkN4BiasCorrector with Otsu Thresholding.
        temp_folder (Optional[str or Path]): Path to a folder for storing intermediate results.
        use_gpu (Optional[bool]): Use GPU for processing if True, CPU if False, or automatically detect if None.
        limit_cuda_visible_devices (Optional[str]): Limit CUDA visible devices to a specific GPU ID.

    """

    def __init__(
        self,
        center_modality: CenterModality,
        moving_modalities: List[Modality],
        registrator: Registrator = None,
        brain_extractor: Optional[BrainExtractor] = None,
        defacer: Optional[Defacer] = None,
        atlas_image_path: Union[str, Path, Atlas] = Atlas.BRATS_SRI24,
        n4_bias_corrector: Optional[N4BiasCorrector] = None,
        temp_folder: Optional[Union[str, Path]] = None,
        use_gpu: Optional[bool] = None,
        limit_cuda_visible_devices: Optional[str] = None,
    ):
        logging_man._setup_logger()

        if not isinstance(center_modality, CenterModality):
            warnings.warn(
                "Center modality should be of type CenterModality instead of Modality to allow for more features, e.g. saving bet and deface masks. "
                "Support for using Modality for the Center Modality will be deprecated in future versions. "
                "Note: Moving modalities should still be of type Modality.",
                category=DeprecationWarning,
            )
        self.center_modality = center_modality
        self.moving_modalities = moving_modalities

        self._check_for_name_conflicts()

        if isinstance(atlas_image_path, Atlas):
            atlas_folder = verify_or_download_atlases()
            self.atlas_image_path = atlas_folder / atlas_image_path.value
        else:
            self.atlas_image_path = Path(atlas_image_path)

        if n4_bias_corrector is None:
            n4_bias_corrector = SitkN4BiasCorrector()
        self.n4_bias_corrector = n4_bias_corrector

        self.registrator = registrator
        if self.registrator is None:
            logger.warning(
                "No registrator provided, using default ANTsRegistrator for registration."
            )
            self.registrator = ANTsRegistrator()

        self.brain_extractor = brain_extractor
        self.defacer = defacer

        self._configure_gpu(
            use_gpu=use_gpu, limit_cuda_visible_devices=limit_cuda_visible_devices
        )

        # Create temporary storage
        if temp_folder:
            temp_folder = Path(temp_folder)
            temp_folder.mkdir(parents=True, exist_ok=True)
            self.temp_folder = temp_folder
        else:
            storage = tempfile.TemporaryDirectory()
            self.temp_folder = Path(storage.name)

    def _check_for_name_conflicts(self):
        """
        Checks for name conflicts in the provided modalities.

        Raises:
            ValueError: If any modality name is non-unique.
        """

        name_counts = Counter(mod.modality_name for mod in self.all_modalities)
        duplicates = [name for name, count in name_counts.items() if count > 1]
        if duplicates:
            raise ValueError(f"Duplicate modality names found: {', '.join(duplicates)}")

    def _configure_gpu(
        self, use_gpu: Optional[bool], limit_cuda_visible_devices: Optional[str] = None
    ) -> None:
        """
        Configures the environment for GPU usage based on the `use_gpu` parameter and CUDA availability.

        Args:
            use_gpu (Optional[bool]): Determines the GPU usage strategy.
        """
        if use_gpu or (use_gpu is None and self._cuda_is_available()):
            os.environ["CUDA_DEVICE_ORDER"] = "PCI_BUS_ID"
            if limit_cuda_visible_devices:
                os.environ["CUDA_VISIBLE_DEVICES"] = limit_cuda_visible_devices

    @staticmethod
    def _cuda_is_available() -> bool:
        """
        Checks if CUDA is available on the system by attempting to run 'nvidia-smi'.

        Returns:
            bool: True if 'nvidia-smi' can be executed successfully, indicating CUDA is available.
        """
        try:
            subprocess.run(
                ["nvidia-smi"],
                stdout=subprocess.DEVNULL,
                stderr=subprocess.DEVNULL,
                check=True,
            )
            return True
        except (subprocess.CalledProcessError, FileNotFoundError):
            return False

    def ensure_remove_log_file_handler(func):
        @wraps(func)
        def wrapper(*args, **kwargs):
            try:
                return func(*args, **kwargs)
            finally:
                self = args[0]
                if isinstance(self, Preprocessor):
                    logging_man.remove_log_file_handler()

        return wrapper

    @property
    def all_modalities(self) -> List[Modality]:
        """
        Returns a list of all modalities including the center modality.
        """
        return [self.center_modality] + self.moving_modalities

    @property
    def requires_defacing(self) -> bool:
        """
        Returns True if any modality requires defacing otherwise returns False.
        """
        return any(modality.requires_deface for modality in self.all_modalities)

    @ensure_remove_log_file_handler
    def run(
        self,
        save_dir_coregistration: Optional[Union[str, Path]] = None,
        save_dir_atlas_registration: Optional[Union[str, Path]] = None,
        save_dir_atlas_correction: Optional[Union[str, Path]] = None,
        save_dir_n4_bias_correction: Optional[Union[str, Path]] = None,
        save_dir_brain_extraction: Optional[Union[str, Path]] = None,
        save_dir_defacing: Optional[Union[str, Path]] = None,
        save_dir_transformations: Optional[Union[str, Path]] = None,
        log_file: Optional[Union[str, Path]] = None,
    ):
        """
        Execute the preprocessing pipeline, encompassing coregistration, atlas-based registration,
        atlas correction, and optional brain extraction.

        Args:
            save_dir_coregistration (str or Path, optional): Directory path to save intermediate coregistration results.
            save_dir_atlas_registration (str or Path, optional): Directory path to save intermediate atlas registration results.
            save_dir_atlas_correction (str or Path, optional): Directory path to save intermediate atlas correction results.
            save_dir_n4_bias_correction (str or Path, optional): Directory path to save intermediate N4 bias correction results.
            save_dir_brain_extraction (str or Path, optional): Directory path to save intermediate brain extraction results.
            save_dir_defacing (str or Path, optional): Directory path to save intermediate defacing results.
            save_dir_transformations (str or Path, optional): Directory path to save transformation matrices. Defaults to None.
            log_file (str or Path, optional): Path to save the log file. Defaults to a timestamped file in the current directory.

        This method orchestrates the entire preprocessing workflow by sequentially performing:

        1. Co-registration: Aligning moving modalities to the central modality.
        2. Atlas Registration: Aligning the central modality to a predefined atlas.
        3. (Optional) Atlas Correction: Applying additional correction in atlas space if specified.
        4. (Optional) N4 Bias Correction: Applying N4 bias field correction if specified.
        5. Brain Extraction: Optionally extracting brain regions using specified masks. Only executed if any modality requires a brain extraction output (or a defacing output that requires prior brain extraction).
        6. Defacing: Optionally deface images to remove facial features. Only executed if any modality requires a defacing output.

        Results are saved in the specified directories, allowing for modular and configurable output storage.
        """

        logging_man._set_log_file(log_file)
        logger.info(f"{' Starting preprocessing ':=^80}")
        logger.info(f"Logs are saved to {logging_man.log_file_handler.baseFilename}")
        modality_names = ", ".join(
            [modality.modality_name for modality in self.moving_modalities]
        )
        logger.info(
            f"Received center modality: {self.center_modality.modality_name} "
            f"and moving modalities: {modality_names}"
        )

        # Co-register moving modalities to center modality
        logger.info(f"{' Starting Coregistration ':-^80}")
        self.run_coregistration(
            save_dir_coregistration=save_dir_coregistration,
        )
        logger.info(
            f"Coregistration complete. Output saved to {save_dir_coregistration}"
        )

        # Register center modality to atlas
        logger.info(f"{' Starting atlas registration ':-^80}")
        self.run_atlas_registration(
            save_dir_atlas_registration=save_dir_atlas_registration,
        )
        logger.info(
            f"Transformations complete. Output saved to {save_dir_atlas_registration}"
        )

        # Optional: additional correction in atlas space
        logger.info(f"{' Checking optional atlas correction ':-^80}")
        self.run_atlas_correction(
            save_dir_atlas_correction=save_dir_atlas_correction,
        )

        # Optional: N4 bias correction
        logger.info(f"{' Checking optional N4 bias correction ':-^80}")
        self.run_n4_bias_correction(
            save_dir_n4_bias_correction=save_dir_n4_bias_correction,
        )

        # Now we save images that are not skullstripped (current image = atlas registered or atlas registered + corrected)
        logger.info("Saving non skull-stripped images...")
        for modality in self.all_modalities:
            if modality.raw_skull_output_path:
                modality.save_current_image(
                    modality.raw_skull_output_path,
                    normalization=False,
                )
            if modality.normalized_skull_output_path:
                modality.save_current_image(
                    modality.normalized_skull_output_path,
                    normalization=True,
                )

        # Optional: Brain extraction
        logger.info(f"{' Checking optional brain extraction ':-^80}")
        self.run_brain_extraction(
            save_dir_brain_extraction=save_dir_brain_extraction,
        )

        # Defacing
        logger.info(f"{' Checking optional defacing ':-^80}")
        self.run_defacing(
            save_dir_defacing=save_dir_defacing,
        )

        # move to separate method
        if save_dir_transformations:
            save_dir_transformations = Path(save_dir_transformations)

            # Save transformation matrices
            logger.info(f"Saving transformation matrices to {save_dir_transformations}")
            for modality in self.all_modalities:

                modality_transformations_dir = (
                    save_dir_transformations / modality.modality_name
                )
                modality_transformations_dir.mkdir(exist_ok=True, parents=True)
                for step, path in modality.transformation_paths.items():
                    if path is not None:
                        shutil.copyfile(
                            src=str(path.absolute()),
                            dst=str(
                                modality_transformations_dir
                                / f"{step.value}_{path.name}"
                            ),
                        )

        # End
        logger.info(f"{' Preprocessing complete ':=^80}")

    def run_coregistration(
        self, save_dir_coregistration: Optional[Union[str, Path]] = None
    ) -> None:
        """
        Coregister moving modalities to center modality.

        Args:
            save_dir_coregistration (str, optional): Directory path to save intermediate coregistration results.
        """
        coregistration_dir = self.temp_folder / "coregistration"
        coregistration_dir.mkdir(exist_ok=True, parents=True)

        logger.info(
            f"Coregistering {len(self.moving_modalities)} moving modalities to center modality..."
        )
        for moving_modality in self.moving_modalities:
            file_name = f"co__{self.center_modality.modality_name}__{moving_modality.modality_name}"
            logger.info(
                f"Registering modality {moving_modality.modality_name} (file={file_name}) to center modality..."
            )
            moving_modality.register(
                registrator=self.registrator,
                fixed_image_path=self.center_modality.current,
                registration_dir=coregistration_dir,
                moving_image_name=file_name,
                step=PreprocessorSteps.COREGISTERED,
            )

        shutil.copyfile(
            src=str(self.center_modality.input_path),
            dst=str(
                coregistration_dir
                / f"native__{self.center_modality.modality_name}.nii.gz"
            ),
        )

        self._save_output(
            src=coregistration_dir,
            save_dir=save_dir_coregistration,
        )

    def run_atlas_registration(
        self, save_dir_atlas_registration: Optional[Union[str, Path]] = None
    ) -> None:
        """Register center modality to atlas.

        Args:
            save_dir_atlas_registration (Optional[str or Path], optional): Directory path to save intermediate atlas registration results. Defaults to None.
        """
        atlas_dir = self.temp_folder / "atlas-space"
        atlas_dir.mkdir(exist_ok=True, parents=True)

        logger.info(f"Registering center modality to atlas...")
        center_file_name = f"atlas__{self.center_modality.modality_name}"
        transformation_matrix = self.center_modality.register(
            registrator=self.registrator,
            fixed_image_path=self.atlas_image_path,
            registration_dir=atlas_dir,
            moving_image_name=center_file_name,
            step=PreprocessorSteps.ATLAS_REGISTERED,
        )
        logger.info(f"Atlas registration complete. Output saved to {atlas_dir}")

        # Transform moving modalities to atlas
        logger.info(
            f"Transforming {len(self.moving_modalities)} moving modalities to atlas space..."
        )
        for moving_modality in self.moving_modalities:
            moving_file_name = f"atlas__{moving_modality.modality_name}"
            logger.info(
                f"Transforming modality {moving_modality.modality_name} (file={moving_file_name}) to atlas space..."
            )
            moving_modality.transform(
                registrator=self.registrator,
                fixed_image_path=self.atlas_image_path,
                registration_dir_path=Path(atlas_dir),
                moving_image_name=moving_file_name,
                transformation_matrix_path=transformation_matrix,
                step=PreprocessorSteps.ATLAS_REGISTERED,
            )
        self._save_output(
            src=atlas_dir,
            save_dir=save_dir_atlas_registration,
        )

    def run_atlas_correction(
        self,
        save_dir_atlas_correction: Optional[Union[str, Path]] = None,
    ) -> None:
        """Apply optional atlas correction to moving modalities.

        Args:
            save_dir_atlas_correction (Optional[str or Path], optional): Directory path to save intermediate atlas correction results. Defaults to None.
        """
        atlas_correction_dir = self.temp_folder / "atlas-correction"
        atlas_correction_dir.mkdir(exist_ok=True, parents=True)

        for moving_modality in self.moving_modalities:
            if moving_modality.atlas_correction:
                logger.info(
                    f"Applying optional atlas correction for modality {moving_modality.modality_name}"
                )
                moving_file_name = f"atlas_corrected__{self.center_modality.modality_name}__{moving_modality.modality_name}"
                moving_modality.register(
                    registrator=self.registrator,
                    fixed_image_path=self.center_modality.current,
                    registration_dir=atlas_correction_dir,
                    moving_image_name=moving_file_name,
                    step=PreprocessorSteps.ATLAS_CORRECTED,
                )
            else:
                logger.info(
                    f"Skipping optional atlas correction for Modality {moving_modality.modality_name}."
                )

        if self.center_modality.atlas_correction:
            center_atlas_corrected_path = (
                atlas_correction_dir
                / f"atlas_corrected__{self.center_modality.modality_name}.nii.gz"
            )

            shutil.copyfile(
                src=str(self.center_modality.current),
                dst=str(center_atlas_corrected_path),
            )
            # save step result
            self.center_modality.steps[PreprocessorSteps.ATLAS_CORRECTED] = (
                center_atlas_corrected_path
            )

        self._save_output(
            src=atlas_correction_dir,
            save_dir=save_dir_atlas_correction,
        )

    def run_n4_bias_correction(
        self,
        save_dir_n4_bias_correction: Optional[Union[str, Path]] = None,
    ) -> None:
        """
        Apply optional N4 bias correction to modalities.

        Args:
            save_dir_n4_bias_correction (Optional[Union[str, Path]], optional): Directory path to save intermediate N4 bias correction results. Defaults to None.
        """

        n4_bias_correction_dir = self.temp_folder / "n4-bias-correction"
        n4_bias_correction_dir.mkdir(exist_ok=True, parents=True)

        for modality in self.all_modalities:
            if modality.n4_bias_correction:
                logger.info(
                    f"Applying optional N4 bias correction for modality {modality.modality_name}"
                )

                output_path = (
                    n4_bias_correction_dir
                    / f"N4_bias_corrected__{modality.modality_name}.nii.gz"
                )

                self.n4_bias_corrector.correct(
                    input_img_path=str(modality.current),
                    output_img_path=str(output_path),
                )

                modality.steps[PreprocessorSteps.N4_BIAS_CORRECTED] = output_path
                modality.current = output_path
            else:
                logger.info(
                    f"Skipping optional N4 bias correction for Modality {modality.modality_name}."
                )

        self._save_output(
            src=n4_bias_correction_dir,
            save_dir=save_dir_n4_bias_correction,
        )

    def run_brain_extraction(
        self, save_dir_brain_extraction: Optional[Union[str, Path]] = None
    ) -> None:
        """Extract brain regions using specified BrainExtractor.

        Args:
            save_dir_brain_extraction (Optional[str or Path], optional): Directory path to save intermediate brain extraction results. Defaults to None.
        """
        # Check if any bet output paths are requested
        brain_extraction = any(modality.bet for modality in self.all_modalities)

        # Check if any downstream task (e.g. QuickShear) requires brain extraction.
        # Quickshear is the default defacer so we also require bet if no defacer is specified
        required_downstream = self.requires_defacing and (
            isinstance(self.defacer, QuickshearDefacer) or self.defacer is None
        )

        # Skip if no brain extraction is required
        if not brain_extraction and not required_downstream:
            logger.info("Skipping brain extraction.")
            return

        logger.info(
            f"Starting brain extraction{' (for downstream defacing task)' if (required_downstream and not brain_extraction) else ''}..."
        )

        # Setup output dirs
        bet_dir = self.temp_folder / "brain-extraction"
        bet_dir.mkdir(exist_ok=True, parents=True)

        logger.info("Extracting brain region for center modality...")

        # Assert that a brain extractor is specified (since the arg is optional)
        if self.brain_extractor is None:
            logger.warning(
                "Brain extraction is required to compute specified outputs but no brain extractor was specified during class initialization."
                + " Using default `brainles_preprocessing.brain_extraction.HDBetExtractor`"
            )
            self.brain_extractor = HDBetExtractor()

        atlas_mask = self.center_modality.extract_brain_region(
            brain_extractor=self.brain_extractor, bet_dir_path=bet_dir
        )
        for moving_modality in self.moving_modalities:
            logger.info(f"Applying brain mask to {moving_modality.modality_name}...")
            moving_modality.apply_bet_mask(
                brain_extractor=self.brain_extractor,
                mask_path=atlas_mask,
                bet_dir=bet_dir,
            )

        self._save_output(
            src=bet_dir,
            save_dir=save_dir_brain_extraction,
        )

        # now we save images that are skullstripped
        logger.info("Saving brain extracted (bet), i.e. skull-stripped images...")
        for modality in self.all_modalities:
            if modality.raw_bet_output_path:
                modality.save_current_image(
                    modality.raw_bet_output_path,
                    normalization=False,
                )
            if modality.normalized_bet_output_path:
                modality.save_current_image(
                    modality.normalized_bet_output_path,
                    normalization=True,
                )

    def run_defacing(
        self, save_dir_defacing: Optional[Union[str, Path]] = None
    ) -> None:
        """Deface images to remove facial features using specified Defacer.

        Args:
            save_dir_defacing (Optional[str or Path], optional): Directory path to save intermediate defacing results. Defaults to None.
        """

        # Skip if no defacing is required
        if not self.requires_defacing:
            logger.info("Skipping optional defacing.")
            return

        logger.info("Starting defacing...")

        # Setup output dir
        deface_dir = self.temp_folder / "deface"
        deface_dir.mkdir(exist_ok=True, parents=True)

        logger.info("Defacing center modality...")

        # Assert that a defacer is specified (since the arg is optional)
        if self.defacer is None:
            logger.warning(
                "Requested defacing but no defacer was specified during class initialization."
                + " Using default `brainles_preprocessing.defacing.QuickshearDefacer`"
            )
            self.defacer = QuickshearDefacer()

        atlas_mask = self.center_modality.deface(
            defacer=self.defacer, defaced_dir_path=deface_dir
        )
        # looping over _all_ modalities since .deface is no applying the computed mask
        for moving_modality in self.all_modalities:
            logger.info(f"Applying deface mask to {moving_modality.modality_name}...")
            moving_modality.apply_deface_mask(
                defacer=self.defacer,
                mask_path=atlas_mask,
                deface_dir=deface_dir,
            )

        self._save_output(
            src=deface_dir,
            save_dir=save_dir_defacing,
        )
        # now we save images that are skull-stripped
        logger.info("Saving defaced images...")
        for modality in self.all_modalities:
            if modality.raw_defaced_output_path:
                modality.save_current_image(
                    modality.raw_defaced_output_path,
                    normalization=False,
                )
            if modality.normalized_defaced_output_path:
                modality.save_current_image(
                    modality.normalized_defaced_output_path,
                    normalization=True,
                )

    def _save_output(
        self,
        src: Union[str, Path],
        save_dir: Optional[Union[str, Path]],
    ):
        """
        Save the output from a source directory to the specified save directory.
        """
        if save_dir:
            save_dir = Path(save_dir)
            shutil.copytree(
                src=str(src),
                dst=str(save_dir),
                dirs_exist_ok=True,
            )<|MERGE_RESOLUTION|>--- conflicted
+++ resolved
@@ -2,14 +2,7 @@
 import shutil
 import subprocess
 import tempfile
-<<<<<<< HEAD
 import warnings
-=======
-import traceback
-import warnings
-from collections import Counter
-from datetime import datetime
->>>>>>> 6632b5ed
 from functools import wraps
 from pathlib import Path
 from typing import List, Optional, Union
@@ -30,15 +23,6 @@
 from brainles_preprocessing.utils.logging_utils import LoggingManager
 from brainles_preprocessing.utils.zenodo import verify_or_download_atlases
 
-<<<<<<< HEAD
-=======
-from .brain_extraction.brain_extractor import BrainExtractor, HDBetExtractor
-from .modality import CenterModality, Modality
-from .registration import ANTsRegistrator
-from .registration.registrator import Registrator
-from .utils.logging_utils import LoggingManager
-
->>>>>>> 6632b5ed
 logging_man = LoggingManager(name=__name__)
 logger = logging_man.get_logger()
 
