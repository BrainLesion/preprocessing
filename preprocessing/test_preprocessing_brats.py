<<<<<<< HEAD
#Comment: I feel the name suggests a test file rather than running an example
from brainles_preprocessing.brats import brats_style_t1_centric_preprocessing
=======
from brainles_preprocessing.brats import preprocess_brats_style_t1_centric
>>>>>>> 50461b9a
from brainles_preprocessing.utils import turbopath

import os
import datetime
from tqdm import tqdm


def preprocess(inputDir):
    inputDir = turbopath(inputDir)
    try:
        print("*** start ***")

        # where are the raw mr files?
        btk_raw_dir = turbopath(inputDir)

        # is the exam already processed?
        brainles_dir = turbopath(inputDir) + "/" + inputDir.name + "_brainles"
        prep_dir = brainles_dir + "/preprocessed"

        if not os.path.exists(prep_dir):
            t1_file = btk_raw_dir.files("*t1.nii.gz")
            t1c_file = btk_raw_dir.files("*t1c.nii.gz")
            t2_file = btk_raw_dir.files("*t2.nii.gz")
            flair_file = btk_raw_dir.files("*fla.nii.gz")

            if len(t1_file) == len(t1c_file) == len(t2_file) == len(flair_file) == 1:
                print(t1_file)
                print(t1c_file)
                print(t2_file)
                print(flair_file)

                t1File = t1_file[0]
                t1cFile = t1c_file[0]
                t2File = t2_file[0]
                flaFile = flair_file[0]

                # execute it
                preprocess_brats_style_t1_centric(
                    input_t1=t1File,
                    output_t1=prep_dir + "/" + inputDir.name + "_t1.nii.gz",
                    input_t1c=t1cFile,
                    output_t1c=prep_dir + "/" + inputDir.name + "_t1c.nii.gz",
                    input_t2=t2File,
                    output_t2=prep_dir + "/" + inputDir.name + "_t2.nii.gz",
                    input_flair=flaFile,
                    output_flair=prep_dir + "/" + inputDir.name + "_fla.nii.gz",
                    bet_mode="gpu",
                    limit_cuda_visible_devices="0",
                    keep_coregistration=brainles_dir + "/co-registration",
                    keep_atlas_registration=brainles_dir + "/atlas-registration",
                    keep_brainextraction=brainles_dir + "/brain-extraction",
                )

    except Exception as e:
        print("error: " + str(e))
        print("conversion error for:", inputDir)

        time = str(datetime.datetime.now().time())

        print("** finished:", inputDir.name, "at:", time)


### *** GOGOGO *** ###
if __name__ == "__main__":
    EXAMPLE_DATA_DIR = turbopath("example_data")

    exams = EXAMPLE_DATA_DIR.dirs()

    for exam in tqdm(exams):
        print(exam)
        preprocess(exam)<|MERGE_RESOLUTION|>--- conflicted
+++ resolved
@@ -1,9 +1,7 @@
-<<<<<<< HEAD
-#Comment: I feel the name suggests a test file rather than running an example
-from brainles_preprocessing.brats import brats_style_t1_centric_preprocessing
-=======
+#Comment Mahyar: I feel the name suggests a test file rather than running an example
+
 from brainles_preprocessing.brats import preprocess_brats_style_t1_centric
->>>>>>> 50461b9a
+
 from brainles_preprocessing.utils import turbopath
 
 import os
